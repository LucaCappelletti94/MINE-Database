"""Pickaxe.py: Create network expansions from reaction rules and compounds.

This module generates new compounds from user-specified starting
compounds using a set of SMARTS-based reaction rules.
"""
import csv
import datetime
import os
import pickle
import time
from argparse import ArgumentParser
from io import StringIO
from pathlib import Path, PosixPath, WindowsPath
from sys import exit
from typing import List, Set, Tuple

from rdkit.Chem.AllChem import (
    AddHs,
    GetMolFrags,
    Kekulize,
    MolFromInchi,
    MolFromSmiles,
    MolToInchiKey,
    MolToSmiles,
    RDKFingerprint,
    ReactionFromSmarts,
    SanitizeMol,
)
from rdkit.Chem.Draw import MolToFile, rdMolDraw2D
from rdkit.Chem.rdchem import Mol
from rdkit.Chem.rdMolDescriptors import CalcMolFormula
from rdkit.RDLogger import logger

from minedatabase import utils
from minedatabase.databases import (
    MINE,
    write_compounds_to_mine,
    write_core_compounds,
    write_reactions_to_mine,
    write_targets_to_mine,
)
from minedatabase.reactions import transform_all_compounds_with_full


# Default to no errors
lg = logger()
lg.setLevel(4)


class Pickaxe:
    """Class to generate expansions with compounds and reaction rules.

    This class generates new compounds from user-specified starting
    compounds using a set of SMARTS-based reaction rules. It may be initialized
    with a text file containing the reaction rules and coreactants or this may
    be done on an ad hoc basis.

    Parameters
    ----------
    rule_list : str
        Filepath of rules.
    coreactant_list : str
        Filepath of coreactants.
    explicit_h : bool, optional
        Whether rules utilize explicit hydrogens, by default True.
    kekulize : bool, optional
        Whether or not to kekulize compounds before reaction,
        by default True.
    neutralise : bool, optional
        Whether or not to neutralise compounds, by default True.
    errors : bool, optional
        Whether or not to print errors to stdout, by default True.
    inchikey_blocks_for_cid : int, optional
        How many blocks of the InChI key to use for the compound id,
        by default 1.
    database : str, optional
        Name of the database where to save results, by default None.
    database_overwrite : bool, optional
        Whether or not to erase existing database in event of a collision,
        by default False.
    mongo_uri : bool, optional
        uri for the mongo client, by default 'mongodb://localhost:27017'.
    image_dir : str, optional
        Filepath where images should be saved, by default None.
    quiet : bool, optional
        Whether to silence warnings, by default False.
    react_targets : bool, optional
        Whether or not to apply reactions to generated compounds that match
        targets, by default True.
    filter_after_final_gen : bool, optional
        Whether to apply filters after final expansion, by default True.

    Attributes
    ----------
    operators: dict
        Reaction operators to transform compounds with.
    coreactants: dict
        Coreactants required by the operators.
    compounds: dict
        Compounds in the pickaxe network.
    reactions: dict
        Reactions in the pickaxe network.
    generation: int
        The current generation
    explicit_h : bool
        Whether rules utilize explicit hydrogens.
    kekulize : bool
        Whether or not to kekulize compounds before reaction.
    neutralise : bool
        Whether or not to neutralise compounds.
    fragmented_mols : bool
        Whether or not to allow fragmented molecules.
    radical_check : bool
        Whether or not to check and remove radicals.
    image_dir : str, optional
        Filepath where images should be saved.
    errors : bool
        Whether or not to print errors to stdout.
    quiet : bool
        Whether or not to silence warnings.
    filters: List[object]
        A list of filters to apply during the expansion.
    targets : dict
        Molecules to be targeted during expansions.
    target_smiles: List[str]
        The SMILES of all the targets.
    target_fps : List[RDKFingerprint]
        Fingerprints of the targets.
    react_targets : bool
        Whether or not to react targets when generated.
    filter_after_final_gen : bool
        Whether or not to filter after the last expansion.
    mongo_uri : str
        The connection string to the mongo database.
    cid_num_inchi_blocks : int
        How many blocks of the inchi-blocks to use to generate the compound id.
    """

    def __init__(
        self,
        rule_list: str = None,
        coreactant_list: str = None,
        explicit_h: bool = False,
        kekulize: bool = True,
        neutralise: bool = True,
        errors: bool = True,
        inchikey_blocks_for_cid: int = 1,
        database: str = None,
        database_overwrite: bool = False,
        mongo_uri: bool = "mongodb://localhost:27017",
        image_dir: str = None,
        quiet: bool = True,
        react_targets: bool = True,
        filter_after_final_gen: bool = True,
    ) -> None:
        # Main pickaxe properties
        self.operators = {}
        self.coreactants = {}
        self.compounds = {}
        self.reactions = {}
        self.generation = 0
        # Chemistry options
        self.explicit_h = explicit_h
        self.kekulize = kekulize
        self.neutralise = neutralise
        self.fragmented_mols = False
        self.radical_check = False
        # Other options
        self.image_dir = image_dir
        self.errors = errors
        self.quiet = quiet
        # For filtering
        self.filters = []
        self.targets = dict()
        self.target_smiles = []
        self.target_fps = []
        self.react_targets = react_targets
        self.filter_after_final_gen = filter_after_final_gen
        # database info
        self.mongo_uri = mongo_uri
        # partial_operators
        self.use_partial = False
        self.partial_operators = dict()
        # cid options
        self.cid_num_inchi_blocks = inchikey_blocks_for_cid

        print("----------------------------------------")
        print("Intializing pickaxe object")
        if database:
            # Determine if a specified database is legal
            db = MINE(database, self.mongo_uri)
            if database in db.client.list_database_names():
                if database_overwrite:
                    # If db exists, remove db from all of core compounds
                    # and drop db
                    print(
                        (
                            f"Database {database} already exists. "
                            "Deleting database and removing from core compound"
                            " mines."
                        )
                    )
                    db.core_compounds.update_many({}, {"$pull": {"MINES": database}})
                    db.client.drop_database(database)
                    self.mine = database
                else:
                    print(
                        (
                            f"Warning! Database {database} already exists."
                            "Specify database_overwrite as true to delete "
                            "old database and write new."
                        )
                    )
                    exit("Exiting due to database name collision.")
                    self.mine = None
            else:
                self.mine = database
            del db
        else:
            self.mine = None

        # Use RDLogger to catch errors in log file. SetLevel indicates mode (
        # 0 - debug, 1 - info, 2 - warning, 3 - critical). Default is no errors
        if errors:
            lg.setLevel(0)

        # Load coreactants (if any) into Pickaxe object
        if coreactant_list:
            with open(coreactant_list) as infile:
                for coreactant in infile:
                    self._load_coreactant(coreactant)

        # Load rules (if any) into Pickaxe object
        if rule_list:
            self._load_operators(rule_list)

        print("\nDone intializing pickaxe object")
        print("----------------------------------------\n")

    def load_targets(
        self,
        target_compound_file: str,
        id_field: str = "id",
        calc_fp: bool = True,
    ) -> None:
        """Load targets into pickaxe.

        Parameters
        ----------
        target_compound_file : str
            Filepath of target compounds.
        id_field : str, optional
            Header value of compound id in input file, by default 'id'.
        calc_fp : bool, optional.
            Whether or not to calculate fingerprints of targets for use with
            filters, by default True.
        """
        for target_dict in utils.file_to_dict_list(target_compound_file):
            mol = self._mol_from_dict(target_dict)
            if not mol:
                continue
            # Add compound to internal dictionary as a target
            # compound and store SMILES string to be returned
            smi = MolToSmiles(mol, True)
            cpd_name = target_dict[id_field]
            # Only operate on organic compounds
            if "c" in smi.lower():
                SanitizeMol(mol)
                self._add_compound(cpd_name, smi, "Target Compound", mol)
                self.target_smiles.append(smi)
                if calc_fp:
                    # Generate fingerprints for tanimoto filtering
                    fp = RDKFingerprint(mol)
                    self.target_fps.append(fp)

        print(f"{len(self.target_smiles)} target compounds loaded\n")

    def load_compound_set(self, compound_file: str = None, id_field: str = "id") -> str:
        """Load compounds for expansion into pickaxe.

        Parameters
        ----------
        compound_file : str, optional
            Filepath of compounds, by default None.
        id_field : str, optional
            Header value of compound id in input file, by default 'id'.

        Returns
        -------
        str
            List of SMILES that were succesfully loaded into pickaxe.

        Raises
        ------
        ValueError
            No file specified for loading.
        """

        # load compounds
        compound_smiles = []
        if compound_file:
            for cpd_dict in utils.file_to_dict_list(compound_file):
                mol = self._mol_from_dict(cpd_dict)
                if not mol:
                    continue
                # Add compound to internal dictionary as a starting
                # compound and store SMILES string to be returned
                smi = MolToSmiles(mol, True)
                cpd_name = cpd_dict[id_field]
                # Do not operate on inorganic compounds
                if "C" in smi or "c" in smi:
                    SanitizeMol(mol)
                    self._add_compound(
                        cpd_name, smi, cpd_type="Starting Compound", mol=mol
                    )
                    compound_smiles.append(smi)

        else:
            raise ValueError("No input file specified for starting compounds")

        print(f"{len(compound_smiles)} compounds loaded")

        return compound_smiles

    def _load_coreactant(self, coreactant_text: str) -> None:
        """load_coreactants into pickaxe.

        Parameters
        ----------
        coreactant_text : str
            A line read in from the coreactant data file.
        """

        # If coreactant is commented out (with '#') then don't import
        if coreactant_text[0] == "#":
            return
        split_text = coreactant_text.strip().split("\t")
        # split_text[0] is compound name, split_text[1] is SMILES string
        # Generate a Mol object from the SMILES string if possible
        try:
            mol = MolFromSmiles(split_text[2])
            if not mol:
                raise ValueError
            # TODO: what do do about stereochemistry? Original comment is below
            # but stereochem was taken out (isn't it removed later anyway?)
            # # Generate SMILES string with stereochemistry taken into account
            smi = MolToSmiles(mol)
        except (IndexError, ValueError):
            raise ValueError(f"Unable to load coreactant: {coreactant_text}")
        cpd_id = self._add_compound(split_text[0], smi, "Coreactant", mol)
        # If hydrogens are to be explicitly represented, add them to the Mol
        # object
        if self.explicit_h:
            mol = AddHs(mol)
        # If kekulization is preferred (no aromatic bonds, just 3 C=C bonds
        # in a 6-membered aromatic ring for example)
        if self.kekulize:
            Kekulize(mol, clearAromaticFlags=True)
        # Store coreactant in a coreactants dictionary with the Mol object
        # and hashed id as values (coreactant name as key)
        self.coreactants[split_text[0]] = (
            mol,
            cpd_id,
        )

    def _load_operators(self, rule_path: str) -> None:
        """Load reaction rules into pickaxe.

        Parameters
        ----------
        rule_path : str
            Filepath of reaction rules.
        """
        skipped = 0

        # Get the stream for rule input
        if type(rule_path) in [str, Path, PosixPath, WindowsPath]:
            infile = open(rule_path)
        elif type(rule_path) == StringIO:
            infile = rule_path

        with infile:
            # Get all reaction rules from tsv file and store in dict (rdr)
            rdr = csv.DictReader(
                (row for row in infile if not row.startswith("#")), delimiter="\t"
            )
            for rule in rdr:
                try:
                    # Get reactants and products for each reaction into list
                    # form (not ; delimited string)
                    rule["Reactants"] = rule["Reactants"].split(";")
                    rule["Products"] = rule["Products"].split(";")
                    # Ensure that all coreactants are known and accounted for
                    all_rules = rule["Reactants"] + rule["Products"]
                    for coreactant_name in all_rules:
                        if (
                            coreactant_name not in self.coreactants
                            and coreactant_name != "Any"
                        ):
                            raise ValueError(
                                "Undefined coreactant:" f"{coreactant_name}"
                            )
                    # Create ChemicalReaction object from SMARTS string
                    rxn = ReactionFromSmarts(rule["SMARTS"])
                    rule.update(
                        {
                            "_id": rule["Name"],
                            "Reactions_predicted": 0,
                            "SMARTS": rule["SMARTS"],
                        }
                    )
                    # Ensure that we have number of expected reactants for
                    # each rule
                    if rxn.GetNumReactantTemplates() != len(
                        rule["Reactants"]
                    ) or rxn.GetNumProductTemplates() != len(rule["Products"]):
                        skipped += 1
                        print(
                            "The number of coreactants does not match the "
                            "number of compounds in the SMARTS for reaction "
                            "rule: " + rule["Name"]
                        )
                    if rule["Name"] in self.operators:
                        raise ValueError("Duplicate reaction rule name")
                    # Update reaction rules dictionary
                    self.operators[rule["Name"]] = (rxn, rule)
                except Exception as e:
                    raise ValueError(f"{str(e)}\nFailed to parse" f"{rule['Name']}")
        if skipped:
            print(f"WARNING: {skipped} rules skipped")

    def _mol_from_dict(self, input_dict: dict) -> Mol:
        """Generate an RDKit mol object from a dictionary.

        Parameters
        ----------
        input_dict : dict
            Should have "smiles", "inchi", and "structure" fields.

        Returns
        -------
        mol : Mol
            Mol object created from structure string in input_dict.

        Raises
        ------
        ValueError
            Structure field not found in input.
        """
        structure_field = None
        for field in input_dict:
            if str(field).lower() in {"smiles", "inchi", "structure"}:
                structure_field = field
                break

        if not structure_field:
            raise ValueError("Structure field not found in input.")

        if structure_field not in input_dict:
            return
        # Generate Mol object from InChI code if present
        if "InChI=" in input_dict[structure_field]:
            mol = MolFromInchi(input_dict[structure_field])
        # Otherwise generate Mol object from SMILES string
        else:
            mol = MolFromSmiles(input_dict[structure_field])
        if not mol:
            if self.errors:
                print(f"Unable to Parse {input_dict[structure_field]}")
            return
        # If compound is disconnected (determined by GetMolFrags
        # from rdkit) and loading of these molecules is not
        # allowed (i.e. fragmented_mols == 1), then don't add to
        # internal dictionary. This is most common when compounds
        # are salts.
        if not self.fragmented_mols and len(GetMolFrags(mol)) > 1:
            return
        # If specified remove charges (before applying reaction
        # rules later on)
        if self.neutralise:
            mol = utils.neutralise_charges(mol)
        return mol

    def _gen_compound(
        self, cpd_name: str, smi: str, cpd_type: str, mol: Mol = None
    ) -> Tuple[str, dict]:
        """Generate a compound.

        Parameters
        ----------
        cpd_name : str
            Name of the compound to add.
        smi : str
            SMILES of the compound to add.
        cpd_type : str
            Type of compound
        mol : Mol, optional
            RDKit Molecule, by default None.

        Returns
        -------
        Tuple[str, dict]
            Compound id and compound dict.
        """
        cpd_dict = {}
        cpd_id, inchi_key = utils.get_compound_hash(
            smi, cpd_type, self.cid_num_inchi_blocks
        )
        if cpd_id:
            # We don't want to overwrite the same compound from a prior
            # generation so we check with hashed id from above
            if cpd_id not in self.compounds:
                if not mol:
                    mol = MolFromSmiles(smi)
                # expand only Predicted and Starting_compounds
                expand = cpd_type in ["Predicted", "Starting Compound"]
                cpd_dict = {
                    "ID": cpd_name,
                    "_id": cpd_id,
                    "SMILES": smi,
                    "InChI_key": inchi_key,
                    "Type": cpd_type,
                    "Generation": self.generation,
                    "atom_count": utils.get_atom_count(mol, self.radical_check),
                    "Reactant_in": [],
                    "Product_of": [],
                    "Expand": expand,
                    "Formula": CalcMolFormula(mol),
                    "last_tani": 0,
                }
                if cpd_id.startswith("X"):
                    del cpd_dict["Reactant_in"]
                    del cpd_dict["Product_of"]
            else:
                cpd_dict = self.compounds[cpd_id]

            return cpd_id, cpd_dict
        else:
            return None, None

    def _add_compound(
        self, cpd_name: str, smi: str, cpd_type: str, mol: Mol = None
    ) -> str:
        """Generate a compound.

        Parameters
        ----------
        cpd_name : str
            Name of the compound to add.
        smi : str
            SMILES of the compound to add.
        cpd_type : str
            Type of compound.
        mol : Mol, optional
            RDKit Molecule, by default None.

        Returns
        -------
        cpd_id : str
            Compound ID.
        """

        # We don't want to overwrite the same compound from a prior
        # generation so we check with hashed id from above
        cpd_id, cpd_dict = self._gen_compound(cpd_name, smi, cpd_type, mol)
        if cpd_id:
            if (cpd_type == "Target Compound") and (cpd_id not in self.targets):
                self.targets[cpd_id] = cpd_dict
            elif cpd_id not in self.compounds:
                self.compounds[cpd_id] = cpd_dict

                if self.image_dir and self.mine:
                    try:
                        with open(
                            os.path.join(self.image_dir, cpd_id + ".svg"), "w"
                        ) as outfile:

                            mol = MolFromSmiles(cpd_dict["SMILES"])
                            nmol = rdMolDraw2D.PrepareMolForDrawing(mol)
                            d2d = rdMolDraw2D.MolDraw2DSVG(1000, 1000)
                            d2d.DrawMolecule(nmol)
                            d2d.FinishDrawing()
                            outfile.write(d2d.GetDrawingText())
                    except OSError:
                        print(f"Unable to generate image for {cpd_dict['SMILES']}")

        return cpd_id

    def transform_all(self, processes: int = 1, generations: int = 1) -> None:
        """Transform compounds with reaction operators.

        Apply reaction rules to compounds and generate a specified number
        of new generations.

        Parameters
        ----------
        processes : int, optional
            Number of processes to run in parallel, by default 1.
        generations : int, optional
            Number of generations to create, by default 1.
        """

        while self.generation < generations or (
            self.generation == generations and self.filter_after_final_gen
        ):

            for _filter in self.filters:
                _filter.apply_filter(self, processes)

            if self.generation < generations:
                print("----------------------------------------")
                print(f"Expanding Generation {self.generation + 1}\n")

                # Starting time for expansion
                time_init = time.time()

                # Tracking compounds formed
                n_comps = len(self.compounds)
                n_rxns = len(self.reactions)

                # Get SMILES to be expanded
                compound_smiles = [
                    cpd["SMILES"]
                    for cpd in self.compounds.values()
                    if cpd["Generation"] == self.generation
                    and cpd["Type"] not in ["Coreactant", "Target Compound"]
                    and cpd["Expand"]
                ]
                # No compounds found
                if not compound_smiles:
                    print(
                        "No compounds to expand in generation "
                        f"{self.generation + 1}. Finished expanding."
                    )
                    return None

                self._transform_helper(compound_smiles, processes)
                self._remove_cofactor_redundancy()

                print(
                    f"Generation {self.generation + 1} finished in"
                    f" {time.time()-time_init} s and contains:"
                )
                print(f"\t\t{len(self.compounds) - n_comps} new compounds")
                print(f"\t\t{len(self.reactions) - n_rxns} new reactions")
                print(f"\nDone expanding Generation: {self.generation + 1}.")
                print("----------------------------------------\n")

            self.generation += 1

    # Partial operator code
    # def load_partial_operators(self, mapped_reactions):
    #     """Generate set of partial operators from a list of mapped reactions
    #     corresponding to the reaction rules being used.
    #     :param mapped_reactions: A .csv file with four columns: rule id,
    #     source, SMARTS, mapping info.
    #     :type mapped_reactions: file
    #     """
    #     # generate partial operators as done in ipynb
    #     if not self.operators:
    #         print("Load reaction rules before loading partial operators")
    #     else:
    #         with open(mapped_reactions) as f:
    #             for line in f.readlines():
    #                 # Grab info from current mapped reaction
    #                 rule, source, smiles, _ = line.strip('\n').split('\t')
    #                 # There should be 2 or more reactants derived from
    #                 # the mapping code The mapped code doesn't include
    #                 # cofactors, so 2 or more means any;any*
    #                 exact_reactants = smiles.split('>>')[0]\
    #                                         .replace(';', '.').split('.')

    #                 base_rule = rule.split('_')[0]
    #                 # base rule must be loaded for partial operator
    #                 # to be used
    #                 if base_rule in self.operators:
    #                     op_reactants = (
    #                       self.operators[base_rule][1]['Reactants']
    #                     )
    #                     if op_reactants.count('Any') >= 2:
    #                         mapped_reactants = []
    #                         for i, r in enumerate(op_reactants):
    #                             if r == 'Any':
    #                                 mapped_reactants.append(
    #                                     exact_reactants.pop(0)
    #                                     )
    #                             else:
    #                                 mapped_reactants.append(r)

    #                         ind_SMARTS = (
    #                           self.operators[base_rule][1]['SMARTS']
    #                         )
    #                         ind_SMARTS = (ind_SMARTS.split('>>')[0].
    #                                       split('>>')[0].replace('(', '').
    #                                       replace(')', '').split('.'))
    #                         # now loop through and generate dictionary entries
    #                         for i, r in enumerate(op_reactants):
    #                             if r != 'Any':
    #                                 pass
    #                             else:
    #                                 # Build entries
    #                                 fixed_reactants = [
    #                                     fr if i != j else 'SMARTS_match'
    #                                     for j, fr in
    #                                     enumerate(mapped_reactants)
    #                                 ]

    # bi_rule =  {
    #     'rule': base_rule,
    #     'rule_reaction': rule,
    #     'reactants': fixed_reactants
    # }
    # if (ind_SMARTS[i] in self.partial_operators:
    #     self.partial_operators[ind_SMARTS[i]].append(bi_rule)
    # else:
    #     self.partial_operators[ind_SMARTS[i]] = [bi_rule]

    # def _filter_partial_operators(self):
    #     # generate the reactions to specifically expand
    #     # based on current compounds
    #     def partial_reactants_exist(partial_rule):
    #         try:
    #             rule_reactants = (
    #               self.operators[partial_rule['rule']][1]['Reactants']
    #             )
    #             cofactor = [False if r == 'Any' else True
    #                         for r in rule_reactants]

    #             reactant_ids = []
    #         for is_cofactor, smi in zip(cofactor, partial_rule['reactants']):
    #                 if is_cofactor:
    #                     reactant_ids.append(self.coreactants[smi][1])
    #                 elif smi == 'SMARTS_match':
    #                     continue
    #                 else:
    #                     reactant_ids.append(utils.get_compound_hash(smi))

    #             reactants_exist = [r in self.compounds for r in reactant_ids]
    #             if all(reactants_exist):
    #                 return True
    #             else:
    #                 return False
    #         except:
    #             return False

    #     filtered_partials = dict()
    #     for SMARTS_match, rules in self.partial_operators.items():
    #         for rule in rules:
    #             if partial_reactants_exist(rule):
    #                 if SMARTS_match in filtered_partials:
    #                     filtered_partials[SMARTS_match].append(rule)
    #                 else:
    #                     filtered_partials[SMARTS_match] = [rule]

    #     return filtered_partials

    def _remove_cofactor_redundancy(self) -> None:
        """Check for reactions that are to be removed.

        Checks for cofactors in rxns that were generated by an any;any rules
        and are specified as generated compounds. Removes redundant reactions
        and ensures cofactors are all labeled as cofactors.
        """
        # Identify compounds who are really cofactors
        cofactors_as_cpds = []
        cofactor_ids = [cofactor[1] for cofactor in self.coreactants.values()]
        for cpd_id in self.compounds:
            if "X" + cpd_id[1:] in cofactor_ids and cpd_id.startswith("C"):
                cofactors_as_cpds.append(cpd_id)

        # Loop through identified compounds and update
        # reactions/compounds accordingly
        rxns_to_del = set()
        for cpd_id in cofactors_as_cpds:
            rxn_ids = set(
                self.compounds[cpd_id]["Product_of"]
                + self.compounds[cpd_id]["Reactant_in"]
            )
            rxns_to_del = rxns_to_del.union(rxn_ids)
            # Check and fix reactions as needed
            for rxn_id in rxn_ids:
                rxn = self.reactions[rxn_id]
                # generate products list with replacements
                reactants = []
                products = []
                for s, reactant in rxn["Reactants"]:
                    if reactant in cofactors_as_cpds:
                        reactants.append((s, self.compounds["X" + reactant[1:]]))
                    else:
                        reactants.append((s, self.compounds[reactant]))

                for s, product in rxn["Products"]:
                    if product in cofactors_as_cpds:
                        products.append((s, self.compounds["X" + product[1:]]))
                    else:
                        products.append((s, self.compounds[product]))

                cofactor_rxn_id, rxn_text = utils.get_reaction_hash(reactants, products)

                # Check to see if reaction makes changes
                # Reactions such as
                # '(1) NCCCNc1cc(C(=O)O)ccc1O + (1) O =>
                #       (1) O + (1) NCCCNc1cc(C(=O)O)ccc1O'
                # are possible. Filter out
                sorted_reactants = sorted(reactants, key=lambda x: x[1]["_id"])
                sorted_products = sorted(products, key=lambda x: x[1]["_id"])

                # Update newly calculated reaction info in self.reactions.
                # Four possibilites:
                # 1. Reaction has same products as reactants -- Remove all
                # 2. Cofactors only as reactants
                # 3. Reaction exists already -- append to existing reaction
                # 4. Reaction doesn't exist -- make new reaction

                # After this, delete redudnant compounds and update
                # other compounds in reaction

                append_new = False
                # Reaction is something like CoF + CoF -> Product + Product
                # Where products are actually just cofactors
                if sorted_reactants == sorted_products:
                    pass  # No need to update anything in self.reactions

                # All reactants are cofactors, don't create reaction
                elif all([r[1]["_id"].startswith("X") for r in sorted_reactants]):
                    pass

                # Reaction already exists, update reaction operators
                elif cofactor_rxn_id in self.reactions:
                    ops = self.reactions[cofactor_rxn_id]["Operators"]
                    ops = ops | self.reactions[rxn_id]["Operators"]
                    self.reactions[cofactor_rxn_id]["Operators"] = ops
                    append_new = True

                # Reaction does not exist, generate new reaction
                else:
                    cofactor_rxn = {
                        "_id": cofactor_rxn_id,
                        # give stoich and id of reactants/products
                        "Reactants": [(s, r["_id"]) for s, r in reactants],
                        "Products": [(s, p["_id"]) for s, p in products],
                        "Operators": rxn["Operators"],
                        "SMILES_rxn": rxn_text,
                    }

                    # Assign reaction to reactions dict
                    self.reactions[cofactor_rxn_id] = cofactor_rxn
                    append_new = True

                for _, cpd in rxn["Reactants"]:
                    if cpd.startswith("C"):
                        if rxn_id in self.compounds[cpd]["Reactant_in"]:
                            self.compounds[cpd]["Reactant_in"].remove(rxn_id)

                        if (
                            append_new
                            and cofactor_rxn_id
                            not in self.compounds[cpd]["Reactant_in"]
                        ):
                            self.compounds[cpd]["Reactant_in"].append(cofactor_rxn_id)

                for _, cpd in rxn["Products"]:
                    if cpd.startswith("C"):
                        if rxn_id in self.compounds[cpd]["Product_of"]:
                            self.compounds[cpd]["Product_of"].remove(rxn_id)

                        if append_new and (
                            cofactor_rxn_id not in self.compounds[cpd]["Product_of"]
                        ):
                            self.compounds[cpd]["Product_of"].append(cofactor_rxn_id)

        if rxns_to_del:
            for rxn_id in rxns_to_del:
                del self.reactions[rxn_id]

            for cpd_id in cofactors_as_cpds:
                del self.compounds[cpd_id]

    def prune_network(self, white_list: list) -> None:
        """Prune the reaction network to a list of targets.

        Prune the predicted reaction network to only compounds and reactions
        that terminate in a specified white list of compounds.

        Parameters
        ----------
        white_list : list
            A list of compound ids to filter the network to.
        """
        n_white = len(white_list)
        cpd_set, rxn_set = self.find_minimal_set(white_list)
        self.compounds = dict(
            [(k, v) for k, v in self.compounds.items() if k in cpd_set]
        )
        self.reactions = dict(
            [(k, v) for k, v in self.reactions.items() if k in rxn_set]
        )
        print(
            f"Pruned network to {len(cpd_set)} compounds and "
            f"{len(rxn_set)} reactions based on "
            f"{n_white} whitelisted compounds."
        )

    def prune_network_to_targets(self) -> None:
        """Prune the reaction network to the target compounds.

        Prune the predicted reaction network to only compounds and reactions
        that terminate in the target compounds.
        """
        print("----------------------------------------")
        prune_start = time.time()
        white_list = set()
        for target_id in self.targets:
            white_list.add("C" + target_id[1:])

        print(f"Pruning to {len(white_list)} target compounds")
        self.prune_network(white_list)

        print(f"Pruning took {time.time() - prune_start}s")
        print("----------------------------------------\n")

    def find_minimal_set(self, white_list: Set[str]) -> Tuple[set, set]:
        """Find the minimal set of compounds and reactions given a white list.

        Given a whitelist this function finds the minimal set of compound and
        reactions ids that comprise the set.

        Parameters
        ----------
        white_list : Set[str]
            List of compound_ids to use to filter reaction network to.

        Returns
        -------
        Tuple[set, set]
            The filtered compounds and reactions.
        """

        queue = list(white_list)
        visited = set()
        cpd_set = set()
        rxn_set = set()

        while queue:
            cpd_id = queue.pop()
            visited.add(cpd_id)
            # Select compound from whitelist
            if cpd_id not in self.compounds:
                continue

            # Add info for reactions that produce compound
            for rxn_id in self.compounds[cpd_id]["Product_of"]:
                rxn_set.add(rxn_id)
                # Add products, not to be further explored
                for cpd in self.reactions[rxn_id]["Products"]:
                    cpd_set.add(cpd[1])

                # Add reactants, also add to queue
                for cpd in self.reactions[rxn_id]["Reactants"]:
                    cpd_set.add(cpd[1])
                    # Termination conditions
                    if (
                        cpd[1].startswith("C")
                        and cpd[1] not in visited
                        and self.compounds[cpd[1]]["Type"] != "Starting Compound"
                    ):
                        queue.append(cpd[1])

        return cpd_set, rxn_set

    def assign_ids(self) -> None:
        """Assign a numerical ID to compounds (and reactions).

        Assign IDs that are unique only to the CURRENT run.
        """
        # TODO is this necessary?
        # # If we were running a multiprocess expansion, this removes the dicts
        # # from Manager control
        # self.compounds = dict(self.compounds)
        # self.reactions = dict(self.reactions)
        i = 1
        for comp in sorted(
            self.compounds.values(), key=lambda x: (x["Generation"], x["_id"])
        ):
            # Create ID of form ####### ending with i, padded with zeroes to
            # fill unused spots to the left with zfill (e.g. ID = '0003721' if
            # i = 3721).
            if not comp.get("ID"):
                comp["ID"] = "pkc" + str(i).zfill(7)
                i += 1
                self.compounds[comp["_id"]] = comp
                # If we are not loading into the mine, we generate the image
                # here.
                if self.image_dir and not self.mine:
                    mol = MolFromSmiles(comp["SMILES"])
                    try:
                        MolToFile(
                            mol,
                            os.path.join(self.image_dir, comp["ID"] + ".png"),
                            fitImage=True,
                            kekulize=False,
                        )
                    except OSError:
                        print(f"Unable to generate image for {comp['SMILES']}")
        i = 1
        for rxn in sorted(self.reactions.values(), key=lambda x: x["_id"]):
            rxn["ID_rxn"] = (
                " + ".join(
                    [
                        f"({x[0]}) {self.compounds[x[1]]['ID']}[c0]"
                        for x in rxn["Reactants"]
                    ]
                )
                + " => "
                + " + ".join(
                    [
                        f"({x[0]}) {self.compounds[x[1]]['ID']}[c0]"
                        for x in rxn["Products"]
                    ]
                )
            )
            # Create ID of form ####### ending with i, padded with zeroes to
            # fill unused spots to the left with zfill (e.g. ID = '0003721' if
            # i = 3721).
            rxn["ID"] = "pkr" + str(i).zfill(7)
            i += 1
            self.reactions[rxn["_id"]] = rxn

    def write_compound_output_file(self, path: str, dialect: str = "excel-tab") -> None:
        """Write compounds to an output file.

        Parameters
        ----------
        path : str
            Path to write data.
        dialect : str, optional
            Dialect of the output, by default 'excel-tab'.
        """
        path = utils.prevent_overwrite(path)

        columns = ("ID", "Type", "Generation", "Formula", "InChIKey", "SMILES")
        for _id, val in self.compounds.items():
            inchi_key = MolToInchiKey(MolFromSmiles(val["SMILES"]))
            self.compounds[_id]["InChIKey"] = inchi_key

        with open(path, "w") as outfile:
            writer = csv.DictWriter(
                outfile,
                columns,
                dialect=dialect,
                extrasaction="ignore",
                lineterminator="\n",
            )
            writer.writeheader()
            writer.writerows(sorted(self.compounds.values(), key=lambda x: x["ID"]))

    def write_reaction_output_file(self, path: str, delimiter: str = "\t") -> None:
        r"""Write all reaction data to the specified path.

        Parameters
        ----------
        path : str
            Path to write data.
        delimiter : str, optional
            Delimiter for the output file, by default '\t'.
        """
        path = utils.prevent_overwrite(path)
        with open(path, "w") as outfile:
            outfile.write(
                "ID\tName\tID equation\tSMILES equation\tRxn hash\t" "Reaction rules\n"
            )
            for rxn in sorted(self.reactions.values(), key=lambda x: x["ID"]):
                outfile.write(
                    delimiter.join(
                        [
                            rxn["ID"],
                            "",
                            rxn["ID_rxn"],
                            rxn["SMILES_rxn"],
                            rxn["_id"],
                            ";".join(rxn["Operators"]),
                        ]
                    )
                    + "\n"
                )

    def save_to_mine(
        self, processes: int = 1, indexing: bool = True, write_core: bool = True
    ) -> None:
        """Save pickaxe run to MINE database.

        Parameters
        ----------
        processes : int, optional
            Number of processes to use, by default 1.
        indexing : bool, optional
            Whether or not to add indexes, by default True.
        write_core : bool, optional
            Whether or not to write to core database, by default True.
        """
        print("\n----------------------------------------")
        print(f"Writing results to {self.mine} Database")
        print("----------------------------------------\n")
        start = time.time()
        db = MINE(self.mine, self.mongo_uri)

        # Insert Reactions
        print("--------------- Reactions --------------")
        rxn_start = time.time()
        write_reactions_to_mine(self.reactions.values(), db)
        print(f"Wrote Reactions in {time.time() - rxn_start} seconds.")
        print("----------------------------------------\n")

        # Insert Reactions
        print("--------------- Compounds --------------")
        cpd_start = time.time()
        write_compounds_to_mine(self.compounds.values(), db)
        print(f"Wrote Compounds in {time.time() - cpd_start} seconds.")
        if write_core:
            cpd_start = time.time()
            print("\nWriting Core Compounds")
            write_core_compounds(
                self.compounds.values(), db, self.mine, processes=processes
            )
            print(f"Wrote Core Compounds in {time.time() - cpd_start} seconds.")
        print("----------------------------------------\n")

        if self.targets:
            print("--------------- Targets ----------------")
            target_start = time.time()
            write_targets_to_mine(self.targets.values(), db)
            print(f"Wrote Target Compounds in {time.time() - target_start}" " seconds.")
        else:
            print("No targets to write to MINE.")
        # Save operators
        # Operator values have to be calculated
        if self.operators:
            print("-------------- Operators ---------------")
            operator_start = time.time()
            # update operator rxn count
            for rxn_dict in self.reactions.values():
                for op in rxn_dict["Operators"]:
                    self.operators[op][1]["Reactions_predicted"] += 1

            db.operators.insert_many([op[1] for op in self.operators.values()])
            db.meta_data.insert_one(
                {"Timestamp": datetime.datetime.now(), "Action": "Operators Inserted"}
            )
            print(
                "Done with Operators Overall--took "
                f"{time.time() - operator_start} seconds."
            )
        print("----------------------------------------\n")

        if indexing:
            print("-------------- Indices ---------------")
            index_start = time.time()
            db.build_indexes()
            print(f"Built Indices--took {time.time() - index_start} seconds.")
            print("----------------------------------------\n")

        print("-------------- Overall ---------------")
        print(f"Finished uploading everything in {time.time() - start} sec")
<<<<<<< HEAD
        print("----------------------------------------\n")
=======
        print(f"----------------------------------------\n")

    def _save_compounds(self, cpd_ids, db, num_workers=1):
        # Function to save a given list of compound ids and then delete them from memory
        core_cpd_requests = []
        core_update_mine_requests = []
        mine_cpd_requests = []

        cpd_dicts = [self.compounds[cpd_id] for cpd_id in cpd_ids 
                        if not self.compounds[cpd_id]['_id'].startswith('T')]
        _save_compound_helper_partial = partial(_save_compound_helper, self.mine)
        if num_workers > 1:
            # parallel insertion
            chunk_size = max(
                [round(len(cpd_ids) / (num_workers * 10)), 1])
            pool = multiprocessing.Pool(processes=num_workers)
            for i, res in enumerate(pool.imap_unordered(
                    _save_compound_helper_partial, cpd_dicts, chunk_size)):
                if res:
                    mine_cpd_requests.append(res[0])
                    core_update_mine_requests.append(res[1])
                    core_cpd_requests.append(res[2])    
        else:
            # non-parallel insertion
            # Write generated compounds to MINE and core compounds to core
            for cpd_dict in cpd_dicts:
                # These functions are in the MINE database class. The request list is
                # passed and appended in the MINE method.
                db.insert_mine_compound(cpd_dict, mine_cpd_requests)
                db.update_core_compound_MINES(cpd_dict, core_update_mine_requests)
                db.insert_core_compound(cpd_dict, core_cpd_requests)
        return core_cpd_requests, core_update_mine_requests, mine_cpd_requests
    
    def _save_reactions(self, rxn_ids, db, num_workers=1):
        # Function to save a given list of compound ids and then delete them from memory
        mine_rxn_requests = []
        rxns_to_write = [self.reactions[rxn_id] for rxn_id in rxn_ids]

        if num_workers > 1:
            # parallel insertion
            chunk_size = max(
                [round(len(rxn_ids) / (num_workers * 10)), 1])
            pool = multiprocessing.Pool(processes=num_workers)
            for i, res in enumerate(pool.imap_unordered(
                    databases.insert_reaction, rxns_to_write, chunk_size)):
                if res:
                    mine_rxn_requests.append(res)
>>>>>>> fd01a0b0

    def _transform_helper(self, compound_smiles: List[str], processes: int) -> None:
        """Help to transform reactions external to pickaxe class

        Parameters
        ----------
        compound_smiles : List[str]
            A list of SMILES to expand.
        processes : int
            Number of processes to run.
        """

        def update_cpds_rxns(new_cpds, new_rxns):
            # Save results to self.compounds / self.reactions
            # ensuring there are no collisions and updating information
            #  if there are
            for cpd_id, cpd_dict in new_cpds.items():
                if cpd_id not in self.compounds:
                    self.compounds[cpd_id] = cpd_dict

            for rxn_id, rxn_dict in new_rxns.items():
                if rxn_id not in self.reactions:
                    self.reactions[rxn_id] = rxn_dict
                else:
                    rxn_ops = self.reactions[rxn_id]["Operators"]
                    rxn_ops = rxn_ops.union(rxn_dict["Operators"])
                    # if "Partial Operators" in self.reactions[rxn_id]:
                    #     par_ops = self.reactions[rxn_id]["Partial Operators"]
                    #     par_ops = par_ops.union(rxn_dict["Partial Operators"])

                # Update compound tracking
                for product_id in [
                    cpd_id
                    for _, cpd_id in rxn_dict["Products"]
                    if cpd_id.startswith("C")
                ]:
                    if rxn_id not in self.compounds[product_id]["Product_of"]:
                        self.compounds[product_id]["Product_of"].append(rxn_id)

                for reactant_id in [
                    cpd_id
                    for _, cpd_id in rxn_dict["Reactants"]
                    if cpd_id.startswith("C")
                ]:
                    if rxn_id not in self.compounds[reactant_id]["Reactant_in"]:
                        self.compounds[reactant_id]["Reactant_in"].append(rxn_id)

        # to pass coreactants externally
        coreactant_dict = {
            co_key: self.compounds[co_key] for _, co_key in self.coreactants.values()
        }

        new_cpds, new_rxns = transform_all_compounds_with_full(
            compound_smiles,
            self.coreactants,
            coreactant_dict,
            self.operators,
            self.generation + 1,
            self.explicit_h,
            processes,
        )

        update_cpds_rxns(new_cpds, new_rxns)
<<<<<<< HEAD
=======
    
def _racemization(compound, max_centers=3, carbon_only=True):
    """Enumerates all possible stereoisomers for unassigned chiral centers.

    :param compound: A compound
    :type compound: rdMol object
    :param max_centers: The maximum number of unspecified stereocenters to
        enumerate. Sterioisomers grow 2^n_centers so this cutoff prevents lag
    :type max_centers: int
    :param carbon_only: Only enumerate unspecified carbon centers. (other
        centers are often not tautomeric artifacts)
    :type carbon_only: bool
    :return: list of stereoisomers
    :rtype: list of rdMol objects
    """
    new_comps = []
    # FindMolChiralCenters (rdkit) finds all chiral centers. We get all
    # unassigned centers (represented by '?' in the second element
    # of the function's return parameters).
    unassigned_centers = [c[0] for c in AllChem.FindMolChiralCenters(
        compound, includeUnassigned=True) if c[1] == '?']
    # Get only unassigned centers that are carbon (atomic number of 6) if
    # indicated
    if carbon_only:
        unassigned_centers = list(
            filter(lambda x: compound.GetAtomWithIdx(x).GetAtomicNum() == 6,
                unassigned_centers))
    # Return original compound if no unassigned centers exist (or if above
    # max specified (to prevent lag))
    if not unassigned_centers or len(unassigned_centers) > max_centers:
        return [compound]
    for seq in itertools.product([1, 0], repeat=len(unassigned_centers)):
        for atomid, clockwise in zip(unassigned_centers, seq):
            # Get both cw and ccw chiral centers for each center. Used
            # itertools.product to get all combinations.
            if clockwise:
                compound.GetAtomWithIdx(atomid).SetChiralTag(
                    AllChem.rdchem.ChiralType.CHI_TETRAHEDRAL_CW)
            else:
                compound.GetAtomWithIdx(atomid).SetChiralTag(
                    AllChem.rdchem.ChiralType.CHI_TETRAHEDRAL_CCW)
        # Duplicate C++ object so that we don't get multiple pointers to
        # same object
        new_comps.append(deepcopy(compound))
    return new_comps

def _save_compound_helper(mine, cpd_dict):
        # Helper function to aid parallelization of saving compounds in
        # save_to_mine
        # These functions are outside of the MINE class in order to
        # allow for parallelization. When in the MINE class it is not
        # serializable with pickle. In comparison to the class functions,
        # these return the requests instead of appending to a passed list.
        mine_req = databases.insert_mine_compound(cpd_dict)
        core_up_req = databases.update_core_compound_MINES(cpd_dict, mine)
        core_in_req = databases.insert_core_compound(cpd_dict)
        return [mine_req, core_up_req, core_in_req]
        
################################################################################
########## Functions to run transformations
#   1. Full Operators are the operators as loaded directly from the list of operatores.
#       These operators use a single supplied molecule for all "Any" instances in the rule.

def _run_reaction(rule_name, rule, reactant_mols, coreactant_mols, coreactant_dict, local_cpds, local_rxns, generation, explicit_h):
    # function to transform a given rule and list of reactant mols
    def _make_half_rxn(mol_list, rules):
        cpds = {}
        cpd_counter = collections.Counter()

        for mol, rule in zip(mol_list, rules):
            if rule == 'Any':
                cpd_dict = _gen_compound(mol)
                # failed compound
                if cpd_dict == None:
                    return None, None
            else:
                cpd_id = coreactant_mols[rule][1]
                cpd_dict = coreactant_dict[cpd_id]            

            cpds[cpd_dict['_id']] = cpd_dict
            cpd_counter.update({cpd_dict['_id']:1})
            
        atom_counts = collections.Counter()
        for cpd_id, cpd_dict in cpds.items():
            for atom_id, atom_count in cpd_dict['atom_count'].items():
                atom_counts[atom_id] += atom_count*cpd_counter[cpd_id]
                
        return [(stoich, cpds[cpd_id]) for cpd_id, stoich in cpd_counter.items()], atom_counts

    def _gen_compound(mol):
        try:
            if explicit_h:
                mol = AllChem.RemoveHs(mol)
            AllChem.SanitizeMol(mol)
        except:
            return None

        mol_smiles = AllChem.MolToSmiles(mol, True)     
        if '.' in mol_smiles:
            return None
                   
        cpd_id = utils.compound_hash(mol_smiles, 'Predicted')
        if cpd_id not in local_cpds:
            cpd_dict = {'ID': None, '_id': cpd_id, 'SMILES': mol_smiles,
                            'Type': 'Predicted',
                            'Generation': generation,
                            'atom_count': utils._getatom_count(mol),
                            'Reactant_in': [], 'Product_of': [],
                            'Expand': True,
                            'Formula': CalcMolFormula(mol)}
        else:
            cpd_dict = local_cpds[cpd_id]
    
        return cpd_dict
>>>>>>> fd01a0b0

        # if self.partial_operators:
        #     print("\nGenerating partial operators...")
        #     partial_operators = self._filter_partial_operators()
        #     if partial_operators:
        #         print("Found partial operators, applying.")
        #         # transform partial
        #         new_cpds, new_rxns = _transform_all_compounds_with_partial(
        #                                     compound_smiles, self.coreactants,
        #                                     coreactant_dict, self.operators,
        #                                     self.generation, self.explicit_h,
        #                                     processes, partial_operators
        #                             )

        #         update_cpds_rxns(new_cpds, new_rxns)
        #     else:
        #         print("No partial operators could be generated.")

    def pickle_pickaxe(self, fname: str) -> None:
        """Pickle key pickaxe items.

        Pickle pickaxe object to be loaded in later.

        Parameters
        ----------
        fname : str
            filename to save (must be .pk).
        """
        dict_to_pickle = {
            "compounds": self.compounds,
            "reactions": self.reactions,
            "operators": self.operators,
            "targets": self.targets,
        }

        with open(fname, "wb") as f:
            pickle.dump(dict_to_pickle, f)

    def load_pickled_pickaxe(self, fname: str) -> None:
        """Load pickaxe from pickle.

        Load pickled pickaxe object.

        Parameters
        ----------
        fname : str
            filename to read (must be .pk).
        """
        start_load = time.time()
        print(f"Loading {fname} pickled data.")
        with open(fname, "rb") as f:
            pickle_d = pickle.load(f)
            self.compounds = pickle_d["compounds"]
            self.reactions = pickle_d["reactions"]
            self.operators = pickle_d["operators"]
            self.targets = pickle_d["targets"]

            for key in pickle_d:
                var = getattr(self, key)
                if var:
                    print(f"Loaded {len(var)} {key}")

            print(f"Took {time.time() - start_load}")


if __name__ == "__main__":
    print(os.getcwd())
    # Get initial time to calculate execution time at end
    t1 = time.time()  # pylint: disable=invalid-name
    # Parse all command line arguments
    parser = ArgumentParser()  # pylint: disable=invalid-name
    # Core args
    parser.add_argument(
        "-C",
        "--coreactant_list",
        default="./tests/data/test_coreactants.tsv",
        help="Specify a list of coreactants as a .tsv",
    )
    parser.add_argument(
        "-r",
        "--rule_list",
        default="./tests/data/test_reaction_rules.tsv",
        help="Specify a list of reaction rules as a .tsv",
    )
    parser.add_argument(
        "-c",
        "--compound_file",
        default="./tests/data/test_compounds.tsv",
        help="Specify a list of starting compounds as .tsv or .csv",
    )
    parser.add_argument(
        "-v",
        "--verbose",
        action="store_true",
        default=False,
        help="Display RDKit errors & warnings",
    )
    # parser.add_argument('--bnice', action='store_true', default=False,
    #                     help="Set several options to enable compatibility "
    #                          "with bnice operators.")
    parser.add_argument(
        "-H",
        "--explicit_h",
        action="store_true",
        default=False,
        help="Specify explicit hydrogen for use in reaction rules.",
    )
    parser.add_argument(
        "-k",
        "--kekulize",
        action="store_true",
        default=True,
        help="Specify whether to kekulize compounds.",
    )
    parser.add_argument(
        "-n",
        "--neutralise",
        action="store_true",
        default=True,
        help="Specify whether to neturalise compounds.",
    )

    parser.add_argument(
        "-m",
        "--processes",
        default=1,
        type=int,
        help="Set the max number of processes.",
    )

    parser.add_argument(
        "-g",
        "--generations",
        default=1,
        type=int,
        help="Set the numbers of time to apply the reaction rules to the compound set.",
    )

    parser.add_argument(
        "-q",
        "--quiet",
        action="store_true",
        default=True,
        help="Silence warnings about imbalanced reactions",
    )

    parser.add_argument(
        "-s", "--smiles", default=None, help="Specify a starting compound SMILES."
    )

    # Result args
    parser.add_argument(
        "-p",
        "--pruning_whitelist",
        default=None,
        help="Specify a list of target compounds to prune reaction network down to.",
    )
    parser.add_argument(
        "-o",
        "--output_dir",
        default=None,
        help="The directory in which to write files.",
    )
    parser.add_argument(
        "-d",
        "--database",
        default=None,
        help="The URI of the database in which to store "
        "output. If not specified, data is written "
        "as tsv files",
    )
    parser.add_argument(
        "-u",
        "--mongo_uri",
        default="mongodb://localhost:27017",
        help="The URI of the mongo database to connect to. Defaults to"
        " mongodb://localhost:27017",
    )
    parser.add_argument(
        "-i",
        "--image_dir",
        default=None,
        help="Specify a directory to store images of all created compounds",
    )
    parser.add_argument(
        "-wc",
        "--write_core",
        default=False,
        help="Whether or not to write results into core database.",
    )

    OPTIONS = parser.parse_args()

    if not any([OPTIONS.database, OPTIONS.output_dir]):
        exit("No output selected, terminating run.")

    pk = Pickaxe(
        coreactant_list=OPTIONS.coreactant_list,
        rule_list=OPTIONS.rule_list,
        errors=OPTIONS.verbose,
        explicit_h=OPTIONS.explicit_h,
        kekulize=OPTIONS.kekulize,
        neutralise=OPTIONS.neutralise,
        image_dir=OPTIONS.image_dir,
        quiet=OPTIONS.quiet,
        database=OPTIONS.database,
        mongo_uri=OPTIONS.mongo_uri,
    )
    # Create a directory for image output file if it doesn't already exist
    if OPTIONS.image_dir and not os.path.exists(OPTIONS.image_dir):
        os.mkdir(OPTIONS.image_dir)
    # If starting compound specified as SMILES string, then add it
    if OPTIONS.smiles:
        pk._add_compound("Start", OPTIONS.smiles, cpd_type="Starting Compound")
    else:
        pk.load_compound_set(compound_file=OPTIONS.compound_file)
    # Generate reaction network
    pk.transform_all(processes=OPTIONS.processes, generations=OPTIONS.generations)
    if OPTIONS.pruning_whitelist:
        mols = [
            pk._mol_from_dict(line)
            for line in utils.file_to_dict_list(OPTIONS.pruning_whitelist)
        ]
        pk.prune_network([utils.get_compound_hash(x) for x in mols if x])

    if OPTIONS.output_dir:
        pk.assign_ids()
        pk.write_compound_output_file(OPTIONS.output_dir + "/compounds.tsv")
        pk.write_reaction_output_file(OPTIONS.output_dir + "/reactions.tsv")

    if OPTIONS.database:
        pk.save_to_mine(processes=OPTIONS.processes, write_core=OPTIONS.write_core)

    print(f"Execution took {time.time() - t1} seconds.")<|MERGE_RESOLUTION|>--- conflicted
+++ resolved
@@ -1161,57 +1161,8 @@
 
         print("-------------- Overall ---------------")
         print(f"Finished uploading everything in {time.time() - start} sec")
-<<<<<<< HEAD
         print("----------------------------------------\n")
-=======
-        print(f"----------------------------------------\n")
-
-    def _save_compounds(self, cpd_ids, db, num_workers=1):
-        # Function to save a given list of compound ids and then delete them from memory
-        core_cpd_requests = []
-        core_update_mine_requests = []
-        mine_cpd_requests = []
-
-        cpd_dicts = [self.compounds[cpd_id] for cpd_id in cpd_ids 
-                        if not self.compounds[cpd_id]['_id'].startswith('T')]
-        _save_compound_helper_partial = partial(_save_compound_helper, self.mine)
-        if num_workers > 1:
-            # parallel insertion
-            chunk_size = max(
-                [round(len(cpd_ids) / (num_workers * 10)), 1])
-            pool = multiprocessing.Pool(processes=num_workers)
-            for i, res in enumerate(pool.imap_unordered(
-                    _save_compound_helper_partial, cpd_dicts, chunk_size)):
-                if res:
-                    mine_cpd_requests.append(res[0])
-                    core_update_mine_requests.append(res[1])
-                    core_cpd_requests.append(res[2])    
-        else:
-            # non-parallel insertion
-            # Write generated compounds to MINE and core compounds to core
-            for cpd_dict in cpd_dicts:
-                # These functions are in the MINE database class. The request list is
-                # passed and appended in the MINE method.
-                db.insert_mine_compound(cpd_dict, mine_cpd_requests)
-                db.update_core_compound_MINES(cpd_dict, core_update_mine_requests)
-                db.insert_core_compound(cpd_dict, core_cpd_requests)
-        return core_cpd_requests, core_update_mine_requests, mine_cpd_requests
-    
-    def _save_reactions(self, rxn_ids, db, num_workers=1):
-        # Function to save a given list of compound ids and then delete them from memory
-        mine_rxn_requests = []
-        rxns_to_write = [self.reactions[rxn_id] for rxn_id in rxn_ids]
-
-        if num_workers > 1:
-            # parallel insertion
-            chunk_size = max(
-                [round(len(rxn_ids) / (num_workers * 10)), 1])
-            pool = multiprocessing.Pool(processes=num_workers)
-            for i, res in enumerate(pool.imap_unordered(
-                    databases.insert_reaction, rxns_to_write, chunk_size)):
-                if res:
-                    mine_rxn_requests.append(res)
->>>>>>> fd01a0b0
+
 
     def _transform_helper(self, compound_smiles: List[str], processes: int) -> None:
         """Help to transform reactions external to pickaxe class
@@ -1275,123 +1226,6 @@
         )
 
         update_cpds_rxns(new_cpds, new_rxns)
-<<<<<<< HEAD
-=======
-    
-def _racemization(compound, max_centers=3, carbon_only=True):
-    """Enumerates all possible stereoisomers for unassigned chiral centers.
-
-    :param compound: A compound
-    :type compound: rdMol object
-    :param max_centers: The maximum number of unspecified stereocenters to
-        enumerate. Sterioisomers grow 2^n_centers so this cutoff prevents lag
-    :type max_centers: int
-    :param carbon_only: Only enumerate unspecified carbon centers. (other
-        centers are often not tautomeric artifacts)
-    :type carbon_only: bool
-    :return: list of stereoisomers
-    :rtype: list of rdMol objects
-    """
-    new_comps = []
-    # FindMolChiralCenters (rdkit) finds all chiral centers. We get all
-    # unassigned centers (represented by '?' in the second element
-    # of the function's return parameters).
-    unassigned_centers = [c[0] for c in AllChem.FindMolChiralCenters(
-        compound, includeUnassigned=True) if c[1] == '?']
-    # Get only unassigned centers that are carbon (atomic number of 6) if
-    # indicated
-    if carbon_only:
-        unassigned_centers = list(
-            filter(lambda x: compound.GetAtomWithIdx(x).GetAtomicNum() == 6,
-                unassigned_centers))
-    # Return original compound if no unassigned centers exist (or if above
-    # max specified (to prevent lag))
-    if not unassigned_centers or len(unassigned_centers) > max_centers:
-        return [compound]
-    for seq in itertools.product([1, 0], repeat=len(unassigned_centers)):
-        for atomid, clockwise in zip(unassigned_centers, seq):
-            # Get both cw and ccw chiral centers for each center. Used
-            # itertools.product to get all combinations.
-            if clockwise:
-                compound.GetAtomWithIdx(atomid).SetChiralTag(
-                    AllChem.rdchem.ChiralType.CHI_TETRAHEDRAL_CW)
-            else:
-                compound.GetAtomWithIdx(atomid).SetChiralTag(
-                    AllChem.rdchem.ChiralType.CHI_TETRAHEDRAL_CCW)
-        # Duplicate C++ object so that we don't get multiple pointers to
-        # same object
-        new_comps.append(deepcopy(compound))
-    return new_comps
-
-def _save_compound_helper(mine, cpd_dict):
-        # Helper function to aid parallelization of saving compounds in
-        # save_to_mine
-        # These functions are outside of the MINE class in order to
-        # allow for parallelization. When in the MINE class it is not
-        # serializable with pickle. In comparison to the class functions,
-        # these return the requests instead of appending to a passed list.
-        mine_req = databases.insert_mine_compound(cpd_dict)
-        core_up_req = databases.update_core_compound_MINES(cpd_dict, mine)
-        core_in_req = databases.insert_core_compound(cpd_dict)
-        return [mine_req, core_up_req, core_in_req]
-        
-################################################################################
-########## Functions to run transformations
-#   1. Full Operators are the operators as loaded directly from the list of operatores.
-#       These operators use a single supplied molecule for all "Any" instances in the rule.
-
-def _run_reaction(rule_name, rule, reactant_mols, coreactant_mols, coreactant_dict, local_cpds, local_rxns, generation, explicit_h):
-    # function to transform a given rule and list of reactant mols
-    def _make_half_rxn(mol_list, rules):
-        cpds = {}
-        cpd_counter = collections.Counter()
-
-        for mol, rule in zip(mol_list, rules):
-            if rule == 'Any':
-                cpd_dict = _gen_compound(mol)
-                # failed compound
-                if cpd_dict == None:
-                    return None, None
-            else:
-                cpd_id = coreactant_mols[rule][1]
-                cpd_dict = coreactant_dict[cpd_id]            
-
-            cpds[cpd_dict['_id']] = cpd_dict
-            cpd_counter.update({cpd_dict['_id']:1})
-            
-        atom_counts = collections.Counter()
-        for cpd_id, cpd_dict in cpds.items():
-            for atom_id, atom_count in cpd_dict['atom_count'].items():
-                atom_counts[atom_id] += atom_count*cpd_counter[cpd_id]
-                
-        return [(stoich, cpds[cpd_id]) for cpd_id, stoich in cpd_counter.items()], atom_counts
-
-    def _gen_compound(mol):
-        try:
-            if explicit_h:
-                mol = AllChem.RemoveHs(mol)
-            AllChem.SanitizeMol(mol)
-        except:
-            return None
-
-        mol_smiles = AllChem.MolToSmiles(mol, True)     
-        if '.' in mol_smiles:
-            return None
-                   
-        cpd_id = utils.compound_hash(mol_smiles, 'Predicted')
-        if cpd_id not in local_cpds:
-            cpd_dict = {'ID': None, '_id': cpd_id, 'SMILES': mol_smiles,
-                            'Type': 'Predicted',
-                            'Generation': generation,
-                            'atom_count': utils._getatom_count(mol),
-                            'Reactant_in': [], 'Product_of': [],
-                            'Expand': True,
-                            'Formula': CalcMolFormula(mol)}
-        else:
-            cpd_dict = local_cpds[cpd_id]
-    
-        return cpd_dict
->>>>>>> fd01a0b0
 
         # if self.partial_operators:
         #     print("\nGenerating partial operators...")
