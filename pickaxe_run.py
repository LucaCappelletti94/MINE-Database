"""pickaxe_run.py
This python script provides a skeleton to build Pickaxe runs around
The general format of a script will be:
   1. Connect to mongoDB (if desired)
   2. Load reaction rules and cofactors
   3. Load starting compounds
   4. Load Tanimoto filtering options
   5. Transform Compounds
   6. Write results
"""

import datetime
import time

import pymongo

from minedatabase.filters import (MCSFilter, MetabolomicsFilter, TanimotoFilter,
                                  TanimotoSamplingFilter)
from minedatabase.pickaxe import Pickaxe

# pylint: disable=invalid-name

start = time.time()

###############################################################################
##### Database and output information
# The default mongo is localhost:27017
# Connecting remotely requires the location of the database
# as well as username/password if security is being used.
# Username/password are stored in credentials.csv
# in the following format: username

# Database to write results to
write_db = True
database_overwrite = True
# database = "APAH_100Sam_50rule"
<<<<<<< HEAD
database = "test_ADP1"
=======
database = "Example_Run"
>>>>>>> 31f0dbef
# Message to insert into metadata
message = ("Example run to show how pickaxe is ran.")

# mongo DB information
use_local = True
if use_local:
    mongo_uri = 'mongodb://localhost:27017'
else:
    mongo_uri = open('mongo_uri.csv').readline().strip('\n')

# Write output .csv files locally
write_local = False
output_dir = '.'
###############################################################################

###############################################################################
#    Starting Compounds, Cofactors, and Rules
# Input compounds
input_cpds = './example_data/starting_cpds_ten.csv'

<<<<<<< HEAD
# Rules from Joseph Ni
coreactant_list = './minedatabase/data/MetaCyc_Coreactants.tsv'
# rule_list = './minedatabase/data/intermediate_rules_uniprot.tsv'
rule_list = './minedatabase/data/metacyc_272rules_90percentMapping.tsv'
#rule_list = '../Operator_Filter/all_mapped_rules.tsv'

# Input compounds
input_cpds = './local_data/ADP1_cpds_out_reduced.csv'
=======
# Metacyc Rules
coreactant_list = './minedatabase/data/metacyc_rules/MetaCyc_Coreactants.tsv'

# See ./example_data/metacyc_rule_selection/rule_selection.ipynb
# to generate sets of rules from metacyc based on reaction mapping, where
# the reactions being mapped are the reactions the rules are derived from.
rule_list = './minedatabase/data/metacyc_rules/metacyc_27percent_10rules.tsv'
>>>>>>> 31f0dbef

# Partial operators
# Partial operators allow use of multiple compounds in an any;any expansion
# Currently uses a significant amount of memory
partial_rules = False
mapped_rxns = './minedatabase/data/metacyc_rules/metacyc_mapped.tsv'
###############################################################################

###############################################################################
# Core Pickaxe Run Options
generations = 1
num_workers = 4     # Number of processes for parallelization
verbose = False     # Display RDKit warnings and errors
explicit_h = False
kekulize = True
neutralise = True
image_dir = None
quiet = True
indexing = False
###############################################################################

###############################################################################
##### All Filter and Sampler Options
##############################################################################
# Global Filtering Options

# Path to target cpds file (not required for metabolomics filter)
<<<<<<< HEAD
target_cpds = './local_data/ADP1_cpds_out_final.csv'
=======
target_cpds = './example_data/target_list_single.csv'
>>>>>>> 31f0dbef

# Should targets be flagged for reaction
react_targets = True

# Specify if network expansion is done in a retrosynthetic direction
retrosynthesis = False

# Prune results to remove compounds not required to produce targets
prune_to_targets = True

# Filter final generation?
filter_after_final_gen = True

##############################################################################
# Tanimoto Filtering options.
# Filters by tanimoto similarity score, using default RDKit fingerprints

# Apply this filter?
tani_filter = False

# Tanimito filter threshold. Can be single number or a list with length at least
# equal to the number of generations (+1 if filtering after expansion)
tani_threshold = [0, 0.2, 0.7]

# Make sure tani increases each generation?
increasing_tani = False

###############################################################################
# Tanimoto-based Sampling Options
# Samples by tanimoto similarity score, using default RDKit fingerprints

# Apply this sampler?
tani_sample = False

# Number of compounds per generation to sample
sample_size = 5

# weight is a function that specifies weighting of Tanimoto similarity
# weight accepts one input
# T : float in range 0-1
# and returns
# float in any range (will be rescaled later)
# weight = None will use a T^4 to weight.
def weight(T):
    return T**4

# How to represent the function in text
weight_representation = "T^4"

###############################################################################
# Maximum common substructure (MCS) filter

# Apply this filter?
mcs_filter = False

# Finds the MCS of the target and compound and identifies fraction of target the MCS composes
crit_mcs = [0.3, 0.8, 0.95]

##############################################################################
# Metabolomics Filter Options

# Apply this filter?
metabolomics_filter = True

# Path to csv with list of detected masses. For example:
# Peak ID, Retention Time, Aggregate M/Z, Polarity, Compound Name, Predicted Structure (smile), ID
# Peak1, 6.33, 74.0373, negative, propionic acid, CCC(=O)O, yes
# Peak2, 26.31, 84.06869909, positive, , , no
# ...
met_data_path = './local_data/ADP1_Metabolomics_PeakList_final.csv'

# Name of dataset
met_data_name = 'ADP1_metabolomics'

# Adducts to add to each mass in mass list to create final list of possible masses.
# See "./minedatabase/data/adducts/All adducts.txt" for options.
possible_adducts = ['[M+H]+', '[M-H]-']

# Tolerance in Da
mass_tolerance = 0.001

###############################################################################

###############################################################################
# Verbose output
print_parameters = True

def print_run_parameters():
    def print_parameter_list(plist):
        for i in plist:
            print(f"--{i}: {eval(i)}")

    print('\n-------------Run Parameters-------------')

    print ('\nRun Info')
    print_parameter_list(['coreactant_list', 'rule_list', 'input_cpds'])

    print('\nExpansion Options')
    print_parameter_list(['generations', 'num_workers'])

    print('\nGeneral Filter Options')
    print_parameter_list(['filter_after_final_gen', 'react_targets',
                    'prune_to_targets', 'react_targets'])
    
    if tani_sample:
        print('\nTanimoto Sampling Filter Options')
        print_parameter_list(['sample_size', 'weight_representation'])
    
    if tani_filter:
        print('\nTanimoto Threshold Filter Options')
        print_parameter_list(['tani_threshold', 'increasing_tani'])

    if mcs_filter:
        print('\nMaximum Common Substructure Filter Options')
        print_parameter_list(['crit_mcs'])

    if metabolomics_filter:
        print('\nMetabolomics Filter Options')
        print_parameter_list(['met_data_path', 'met_data_name',
                              'possible_adducts', 'mass_tolerance'])
    
    print('\nPickaxe Options')
    print_parameter_list(['verbose', 'explicit_h', 'kekulize', 'neutralise',
                'image_dir', 'quiet', 'indexing'])
    print('----------------------------------------\n')
###############################################################################

###############################################################################
##### Running pickaxe
if __name__ == '__main__':  # required for parallelization on Windows
    # Initialize the Pickaxe class
    if write_db is False:
        database = None

    if print_parameters:
        print_run_parameters()

    pk = Pickaxe(coreactant_list=coreactant_list, rule_list=rule_list,
                 errors=verbose, explicit_h=explicit_h, kekulize=kekulize,
                 neutralise=neutralise, image_dir=image_dir, database=database,
                 database_overwrite=database_overwrite, mongo_uri=mongo_uri,
                 quiet=quiet, retro=retrosynthesis, react_targets=react_targets,
                 filter_after_final_gen=filter_after_final_gen)

    # Load compounds
    pk.load_compound_set(compound_file=input_cpds)

    # Load partial operators
    if partial_rules:
        pk.load_partial_operators(mapped_rxns)

    # Load target compounds for filters
    #if (tani_filter or mcs_filter or tani_sample):
    pk.load_targets(target_cpds, structure_field="SMILES")

    # Apply filters
    if tani_filter:
        taniFilter = TanimotoFilter(filter_name="Tani", crit_tani=tani_threshold,
                                    increasing_tani=increasing_tani)
        pk.filters.append(taniFilter)

    if tani_sample:
        taniSampleFilter = TanimotoSamplingFilter(filter_name="Tani_Sample",
                                                  sample_size=sample_size,
                                                  weight=weight)
        pk.filters.append(taniSampleFilter)

    if mcs_filter:
        mcsFilter = MCSFilter(filter_name="MCS", crit_mcs=crit_mcs)
        pk.filters.append(mcsFilter)

    if metabolomics_filter:
        metFilter = MetabolomicsFilter(filter_name="ADP1_Metabolomics_Data",
                                       met_data_name=met_data_name,
                                       met_data_path=met_data_path,
                                       possible_adducts=possible_adducts,
                                       mass_tolerance=mass_tolerance)
        pk.filters.append(metFilter)

    # Transform compounds (the main step)
    pk.transform_all(num_workers, generations)

    # Remove cofactor redundancies
    # Eliminates cofactors that are being counted as compounds
    pk.remove_cofactor_redundancy()

    if (tani_filter or mcs_filter or tani_sample):
        if prune_to_targets:
            pk.prune_network_to_targets()

    # Write results to database
    if write_db:
        pk.save_to_mine(num_workers=num_workers, indexing=indexing)
        client = pymongo.MongoClient(mongo_uri)
        db = client[database]
        db.meta_data.insert_one({"Timestamp": datetime.datetime.now(),
                                 "Run Time": f"{round(time.time() - start, 2)}",
                                 "Generations": f"{generations}",
                                 "Operator file": f"{rule_list}",
                                 "Coreactant file": f"{coreactant_list}",
                                 "Input compound file": f"{input_cpds}"
                                 })

        db.meta_data.insert_one({"Timestamp": datetime.datetime.now(),
                                 "Message": message})

        if (tani_filter or mcs_filter or tani_sample):
            db.meta_data.insert_one({"Timestamp": datetime.datetime.now(),
                                     "React Targets": react_targets,
                                     "Tanimoto Filter": tani_filter,
                                     "Tanimoto Values": f"{tani_threshold}",
                                     "MCS Filter": mcs_filter,
                                     "MCS Values": f"{crit_mcs}",
                                     "Sample By": tani_sample,
                                     "Sample Size": sample_size,
                                     "Sample Weight": weight_representation,
                                     "Pruned": prune_by_filter
                                     })

    if write_local:
        pk.assign_ids()
        pk.write_compound_output_file(output_dir + '/compounds.tsv')
        pk.write_reaction_output_file(output_dir + '/reactions.tsv')

    print('----------------------------------------')
    print(f'Overall run took {round(time.time() - start, 2)} seconds.')
    print('----------------------------------------')
    <|MERGE_RESOLUTION|>--- conflicted
+++ resolved
@@ -34,11 +34,7 @@
 write_db = True
 database_overwrite = True
 # database = "APAH_100Sam_50rule"
-<<<<<<< HEAD
 database = "test_ADP1"
-=======
-database = "Example_Run"
->>>>>>> 31f0dbef
 # Message to insert into metadata
 message = ("Example run to show how pickaxe is ran.")
 
@@ -59,7 +55,6 @@
 # Input compounds
 input_cpds = './example_data/starting_cpds_ten.csv'
 
-<<<<<<< HEAD
 # Rules from Joseph Ni
 coreactant_list = './minedatabase/data/MetaCyc_Coreactants.tsv'
 # rule_list = './minedatabase/data/intermediate_rules_uniprot.tsv'
@@ -68,15 +63,6 @@
 
 # Input compounds
 input_cpds = './local_data/ADP1_cpds_out_reduced.csv'
-=======
-# Metacyc Rules
-coreactant_list = './minedatabase/data/metacyc_rules/MetaCyc_Coreactants.tsv'
-
-# See ./example_data/metacyc_rule_selection/rule_selection.ipynb
-# to generate sets of rules from metacyc based on reaction mapping, where
-# the reactions being mapped are the reactions the rules are derived from.
-rule_list = './minedatabase/data/metacyc_rules/metacyc_27percent_10rules.tsv'
->>>>>>> 31f0dbef
 
 # Partial operators
 # Partial operators allow use of multiple compounds in an any;any expansion
@@ -104,11 +90,7 @@
 # Global Filtering Options
 
 # Path to target cpds file (not required for metabolomics filter)
-<<<<<<< HEAD
 target_cpds = './local_data/ADP1_cpds_out_final.csv'
-=======
-target_cpds = './example_data/target_list_single.csv'
->>>>>>> 31f0dbef
 
 # Should targets be flagged for reaction
 react_targets = True
